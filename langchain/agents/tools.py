"""Interface for tools."""
from functools import partial
from inspect import signature
from typing import Any, Awaitable, Callable, Dict, Optional, Tuple, Type, Union

from pydantic import BaseModel, validator

from langchain.callbacks.manager import (
    AsyncCallbackManagerForToolRun,
    CallbackManagerForToolRun,
    Callbacks,
)
from langchain.tools.base import BaseTool, StructuredTool


class Tool(BaseTool):
    """Tool that takes in function or coroutine directly."""

    description: str = ""
    func: Callable[..., str]
    """The function to run when the tool is called."""
    coroutine: Optional[Callable[..., Awaitable[str]]] = None
    """The asynchronous version of the function."""

    @validator("func", pre=True, always=True)
    def validate_func_not_partial(cls, func: Callable) -> Callable:
        """Check that the function is not a partial."""
        if isinstance(func, partial):
            raise ValueError("Partial functions not yet supported in tools.")
        return func

    @property
    def args(self) -> dict:
        """The tool's input arguments."""
        if self.args_schema is not None:
            return self.args_schema.schema()["properties"]
        # For backwards compatibility, if the function signature is ambiguous,
        # assume it takes a single string input.
        return {"tool_input": {"type": "string"}}

    def _to_args_and_kwargs(self, tool_input: Union[str, Dict]) -> Tuple[Tuple, Dict]:
        """Convert tool input to pydantic model."""
        args, kwargs = super()._to_args_and_kwargs(tool_input)
        # For backwards compatibility. The tool must be run with a single input
        all_args = list(args) + list(kwargs.values())
        if len(all_args) != 1:
            raise ValueError(
                f"Too many arguments to single-input tool {self.name}."
                f" Args: {all_args}"
            )
        return tuple(all_args), {}

    def _run(
        self,
        *args: Any,
        run_manager: Optional[CallbackManagerForToolRun] = None,
        **kwargs: Any,
    ) -> Any:
        """Use the tool."""
        new_argument_supported = signature(self.func).parameters.get("callbacks")
        return (
            self.func(
                *args,
                callbacks=run_manager.get_child() if run_manager else None,
                **kwargs,
            )
            if new_argument_supported
            else self.func(*args, **kwargs)
        )

    async def _arun(
        self,
        *args: Any,
        run_manager: Optional[AsyncCallbackManagerForToolRun] = None,
        **kwargs: Any,
<<<<<<< HEAD
    ) -> str:
=======
    ) -> Any:
>>>>>>> 1b48ea8d
        """Use the tool asynchronously."""
        if self.coroutine:
            new_argument_supported = signature(self.coroutine).parameters.get(
                "callbacks"
            )
            return (
                await self.coroutine(
                    *args,
                    callbacks=run_manager.get_child() if run_manager else None,
                    **kwargs,
                )
                if new_argument_supported
                else await self.coroutine(*args, **kwargs)
            )
        raise NotImplementedError("Tool does not support async")

    # TODO: this is for backwards compatibility, remove in future
    def __init__(
        self, name: str, func: Callable, description: str, **kwargs: Any
    ) -> None:
        """Initialize tool."""
        super(Tool, self).__init__(
            name=name, func=func, description=description, **kwargs
        )


class InvalidTool(BaseTool):
    """Tool that is run when invalid tool name is encountered by agent."""

    name = "invalid_tool"
    description = "Called when tool name is invalid."

    def _run(
        self, tool_name: str, run_manager: Optional[CallbackManagerForToolRun] = None
    ) -> str:
        """Use the tool."""
        return f"{tool_name} is not a valid tool, try another one."

    async def _arun(
        self,
        tool_name: str,
        run_manager: Optional[AsyncCallbackManagerForToolRun] = None,
    ) -> str:
        """Use the tool asynchronously."""
        return f"{tool_name} is not a valid tool, try another one."


def tool(
    *args: Union[str, Callable],
    return_direct: bool = False,
    args_schema: Optional[Type[BaseModel]] = None,
    infer_schema: bool = True,
) -> Callable:
    """Make tools out of functions, can be used with or without arguments.

    Args:
        *args: The arguments to the tool.
        return_direct: Whether to return directly from the tool rather
            than continuing the agent loop.
        args_schema: optional argument schema for user to specify
        infer_schema: Whether to infer the schema of the arguments from
            the function's signature. This also makes the resultant tool
            accept a dictionary input to its `run()` function.

    Requires:
        - Function must be of type (str) -> str
        - Function must have a docstring

    Examples:
        .. code-block:: python

            @tool
            def search_api(query: str) -> str:
                # Searches the API for the query.
                return

            @tool("search", return_direct=True)
            def search_api(query: str) -> str:
                # Searches the API for the query.
                return
    """

    def _make_with_name(tool_name: str) -> Callable:
        def _make_tool(func: Callable) -> BaseTool:
            if infer_schema or args_schema is not None:
                return StructuredTool.from_function(
                    func,
                    name=tool_name,
                    return_direct=return_direct,
                    args_schema=args_schema,
                    infer_schema=infer_schema,
                )
            # If someone doesn't want a schema applied, we must treat it as
            # a simple string->string function
            assert func.__doc__ is not None, "Function must have a docstring"
            return Tool(
                name=tool_name,
                func=func,
                description=f"{tool_name} tool",
                return_direct=return_direct,
            )

        return _make_tool

    if len(args) == 1 and isinstance(args[0], str):
        # if the argument is a string, then we use the string as the tool name
        # Example usage: @tool("search", return_direct=True)
        return _make_with_name(args[0])
    elif len(args) == 1 and callable(args[0]):
        # if the argument is a function, then we use the function name as the tool name
        # Example usage: @tool
        return _make_with_name(args[0].__name__)(args[0])
    elif len(args) == 0:
        # if there are no arguments, then we use the function name as the tool name
        # Example usage: @tool(return_direct=True)
        def _partial(func: Callable[[str], str]) -> BaseTool:
            return _make_with_name(func.__name__)(func)

        return _partial
    else:
        raise ValueError("Too many arguments for tool decorator")<|MERGE_RESOLUTION|>--- conflicted
+++ resolved
@@ -8,7 +8,6 @@
 from langchain.callbacks.manager import (
     AsyncCallbackManagerForToolRun,
     CallbackManagerForToolRun,
-    Callbacks,
 )
 from langchain.tools.base import BaseTool, StructuredTool
 
@@ -73,11 +72,7 @@
         *args: Any,
         run_manager: Optional[AsyncCallbackManagerForToolRun] = None,
         **kwargs: Any,
-<<<<<<< HEAD
-    ) -> str:
-=======
     ) -> Any:
->>>>>>> 1b48ea8d
         """Use the tool asynchronously."""
         if self.coroutine:
             new_argument_supported = signature(self.coroutine).parameters.get(
