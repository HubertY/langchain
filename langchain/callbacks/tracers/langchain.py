--- conflicted
+++ resolved
@@ -8,8 +8,6 @@
 from uuid import UUID, uuid4
 
 import requests
-from requests import Response
-from requests import HTTPError
 
 from langchain.callbacks.tracers.base import BaseTracer
 from langchain.callbacks.tracers.schemas import (
@@ -20,12 +18,9 @@
     TracerSession,
     TracerSessionBase,
     TracerSessionV2,
-<<<<<<< HEAD
-    TracerSessionV2Base,
-=======
     TracerSessionV2Create,
->>>>>>> 6032a051
 )
+from langchain.utils import raise_for_status_with_text
 
 
 def _get_headers() -> Dict[str, Any]:
@@ -59,21 +54,18 @@
             endpoint = f"{self._endpoint}/tool-runs"
 
         try:
-            requests.post(
+            response = requests.post(
                 endpoint,
                 data=run.json(),
                 headers=self._headers,
             )
+            raise_for_status_with_text(response)
         except Exception as e:
             logging.warning(f"Failed to persist run: {e}")
 
-<<<<<<< HEAD
-    def _persist_session(self, session_create: TracerSessionBase) -> TracerSession:
-=======
     def _persist_session(
         self, session_create: TracerSessionBase
     ) -> Union[TracerSession, TracerSessionV2]:
->>>>>>> 6032a051
         """Persist a session."""
         try:
             r = requests.post(
@@ -124,18 +116,14 @@
     endpoint = _get_endpoint()
     headers = _get_headers()
     response = requests.get(endpoint + "/tenants", headers=headers)
-    response.raise_for_status()
+    raise_for_status_with_text(response)
     tenants: List[Dict[str, Any]] = response.json()
     if not tenants:
         raise ValueError(f"No tenants found for URL {endpoint}")
     return tenants[0]["id"]
 
 
-<<<<<<< HEAD
-class LangChainTracerV2(BaseTracer):
-=======
 class LangChainTracerV2(LangChainTracer):
->>>>>>> 6032a051
     """An implementation of the SharedTracer that POSTS to the langchain endpoint."""
 
     def __init__(self, **kwargs: Any) -> None:
@@ -144,36 +132,36 @@
         self._endpoint = _get_endpoint()
         self._headers = _get_headers()
         self.tenant_id = _get_tenant_id()
-<<<<<<< HEAD
         self.example_id: Optional[UUID] = None
 
     def _get_session_create(
         self, name: Optional[str] = None, **kwargs: Any
     ) -> TracerSessionBase:
-        return TracerSessionV2Base(name=name, extra=kwargs, tenant_id=self.tenant_id)
+        return TracerSessionV2Create(name=name, extra=kwargs, tenant_id=self.tenant_id)
 
     def _persist_session(self, session_create: TracerSessionBase) -> TracerSessionV2:
         """Persist a session."""
+        session: Optional[TracerSessionV2] = None
         try:
             r = requests.post(
                 f"{self._endpoint}/sessions",
                 data=session_create.json(),
                 headers=self._headers,
             )
-            session = TracerSessionV2(id=r.json()["id"], **session_create.dict())
-        except Exception as e:
-            name = session_create.name or "default"
+            raise_for_status_with_text(r)
+            return TracerSessionV2(id=r.json()["id"], **session_create.dict())
+        except Exception as e:
+            if session_create.name is not None:
+                try:
+                    return self.load_session(session_create.name)
+                except Exception:
+                    pass
             logging.warning(
-                f"Failed to create session; Attempting to load session {name};"
-                f" Error:  {e}"
-            )
-            try:
-                session = self.load_session(name)
-            except Exception as e:
-                logging.warning(
-                    f"Failed to load session {name}, using default session: {e}"
-                )
-                session = self.load_session("default")
+                f"Failed to create session {session_create.name},"
+                f" using empty session: {e}"
+            )
+            session = TracerSessionV2(id=uuid4(), **session_create.dict())
+
         return session
 
     def _get_default_query_params(self) -> Dict[str, Any]:
@@ -188,7 +176,7 @@
             if session_name:
                 params["name"] = session_name
             r = requests.get(url, headers=self._headers, params=params)
-            r.raise_for_status()
+            raise_for_status_with_text(r)
             tracer_session = TracerSessionV2(**r.json()[0])
         except Exception as e:
             # Print the stacktrace and th esession name
@@ -203,51 +191,6 @@
         self.session = tracer_session
         return tracer_session
 
-=======
-
-    def _get_session_create(
-        self, name: Optional[str] = None, **kwargs: Any
-    ) -> TracerSessionBase:
-        return TracerSessionV2Create(name=name, extra=kwargs, tenant_id=self.tenant_id)
-
-    def _persist_session(self, session_create: TracerSessionBase) -> TracerSessionV2:
-        """Persist a session."""
-        try:
-            r = requests.post(
-                f"{self._endpoint}/sessions",
-                data=session_create.json(),
-                headers=self._headers,
-            )
-            session = TracerSessionV2(id=r.json()["id"], **session_create.dict())
-        except Exception as e:
-            logging.warning(f"Failed to create session, using default session: {e}")
-            session = self.load_session("default")
-        return session
-
-    def _get_default_query_params(self) -> Dict[str, Any]:
-        """Get the query params for the LangChain API."""
-        return {"tenant_id": self.tenant_id}
-
-    def load_session(self, session_name: str) -> TracerSessionV2:
-        """Load a session with the given name from the tracer."""
-        try:
-            url = f"{self._endpoint}/sessions"
-            params = {"tenant_id": self.tenant_id}
-            if session_name:
-                params["name"] = session_name
-            r = requests.get(url, headers=self._headers, params=params)
-            tracer_session = TracerSessionV2(**r.json()[0])
-        except Exception as e:
-            session_type = "default" if not session_name else session_name
-            logging.warning(
-                f"Failed to load {session_type} session, using empty session: {e}"
-            )
-            tracer_session = TracerSessionV2(id=1, tenant_id=self.tenant_id)
-
-        self.session = tracer_session
-        return tracer_session
-
->>>>>>> 6032a051
     def load_default_session(self) -> TracerSessionV2:
         """Load the default tracing session and set it as the Tracer's session."""
         return self.load_session("default")
@@ -296,10 +239,7 @@
             session_id=session.id,
             run_type=run_type,
             parent_run_id=run.parent_uuid,
-<<<<<<< HEAD
             reference_example_id=self.example_id,
-=======
->>>>>>> 6032a051
             child_runs=[self._convert_run(child) for child in child_runs],
         )
 
@@ -307,11 +247,11 @@
         """Persist a run."""
         run_create = self._convert_run(run)
         try:
-            result = requests.post(
+            response = requests.post(
                 f"{self._endpoint}/runs",
                 data=run_create.json(),
                 headers=self._headers,
             )
-            result.raise_for_status()
+            raise_for_status_with_text(response)
         except Exception as e:
             logging.warning(f"Failed to persist run: {e}")