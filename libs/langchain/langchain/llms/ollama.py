--- conflicted
+++ resolved
@@ -89,16 +89,14 @@
     to more diverse text, while a lower value (e.g., 0.5) will
     generate more focused and conservative text. (Default: 0.9)"""
 
-<<<<<<< HEAD
     system: Optional[str] = None
     """system prompt (overrides what is defined in the Modelfile)"""
 
     template: Optional[str] = None
     """full prompt or prompt template (overrides what is defined in the Modelfile)"""
-=======
+
     format: Optional[str] = None
     """Specify the format of the output (e.g., JSON)"""
->>>>>>> a6a56295
 
     @property
     def _default_params(self) -> Dict[str, Any]:
