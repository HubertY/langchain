--- conflicted
+++ resolved
@@ -692,163 +692,10 @@
             )
         result = output
     except Exception as e:
-<<<<<<< HEAD
-        logger.warning(f"{chain_or_llm} failed for example {example.id}. Error: {e}")
-        result = {"Error": str(e)}
-    if callbacks and previous_example_ids:
-        for example_id, tracer in zip(previous_example_ids, callbacks):
-            if hasattr(tracer, "example_id"):
-                tracer.example_id = example_id
-    return result
-
-
-async def _gather_with_concurrency(
-    n: int,
-    initializer: Callable[[], Coroutine[Any, Any, Any]],
-    *async_funcs: Callable[
-        [Sequence[BaseCallbackHandler], Dict], Coroutine[Any, Any, Any]
-    ],
-) -> List[Any]:
-    """Run coroutines with a concurrency limit.
-
-    Args:
-        n: The maximum number of concurrent tasks.
-        initializer: A coroutine that initializes shared resources for the tasks.
-        async_funcs: The async_funcs to be run concurrently.
-
-    Returns:
-        A list of results from the coroutines.
-    """
-    semaphore = asyncio.Semaphore(n)
-    job_state = {"num_processed": 0}
-
-    callback_queue: asyncio.Queue[Sequence[BaseCallbackHandler]] = asyncio.Queue()
-    for _ in range(n):
-        callback_queue.put_nowait(await initializer())
-
-    async def run_coroutine_with_semaphore(
-        async_func: Callable[
-            [Sequence[BaseCallbackHandler], Dict], Coroutine[Any, Any, Any]
-        ]
-    ) -> Any:
-        async with semaphore:
-            callbacks = await callback_queue.get()
-            try:
-                result = await async_func(callbacks, job_state)
-            finally:
-                callback_queue.put_nowait(callbacks)
-            return result
-
-    results = await asyncio.gather(
-        *(run_coroutine_with_semaphore(function) for function in async_funcs)
-    )
-    while callback_queue:
-        try:
-            callbacks = callback_queue.get_nowait()
-        except asyncio.QueueEmpty:
-            break
-        for callback in callbacks:
-            if isinstance(callback, (LangChainTracer, EvaluatorCallbackHandler)):
-                callback.wait_for_futures()
-    return results
-
-
-async def _callbacks_initializer(
-    project_name: Optional[str],
-    client: Client,
-    run_evaluators: Sequence[RunEvaluator],
-    evaluation_handler_collector: List[EvaluatorCallbackHandler],
-) -> List[BaseTracer]:
-    """
-    Initialize a tracer to share across tasks.
-
-    Args:
-        project_name: The project name for the tracer.
-        client: The client to use for the tracer.
-        run_evaluators: The evaluators to run.
-        evaluation_handler_collector: A list to collect the evaluators.
-            Used to wait for the evaluators to finish.
-
-    Returns:
-        The callbacks for this thread.
-    """
-    callbacks: List[BaseTracer] = []
-    if project_name:
-        callbacks.append(
-            LangChainTracer(
-                project_name=project_name, client=client, use_threading=False
-            )
-        )
-    if run_evaluators:
-        callback = EvaluatorCallbackHandler(client=client, evaluators=run_evaluators)
-        callbacks.append(callback)
-        evaluation_handler_collector.append(callback)
-    return callbacks
-
-
-async def _arun_on_examples(
-    client: Client,
-    examples: Iterator[Example],
-    llm_or_chain_factory: MODEL_OR_CHAIN_FACTORY,
-    *,
-    evaluation: Optional[RunEvalConfig] = None,
-    concurrency_level: int = 5,
-    project_name: Optional[str] = None,
-    verbose: bool = False,
-    tags: Optional[List[str]] = None,
-    input_mapper: Optional[Callable[[Dict], Any]] = None,
-    data_type: DataType = DataType.kv,
-) -> Dict[str, Any]:
-    """
-    Asynchronously run the chain on examples and store traces
-        to the specified project name.
-
-    Args:
-        client: LangSmith client to use to log feedback and runs.
-        examples: Examples to run the model or chain over.
-        llm_or_chain_factory: Language model or Chain constructor to run
-            over the dataset. The Chain constructor is used to permit
-            independent calls on each example without carrying over state.
-        evaluation: Optional evaluation configuration to use when evaluating
-        concurrency_level: The number of async tasks to run concurrently.
-        project_name: Project name to use when tracing runs.
-            Defaults to {dataset_name}-{chain class name}-{datetime}.
-        verbose: Whether to print progress.
-        tags: Tags to add to each run in the project.
-        input_mapper: function to map to the inputs dictionary from an Example
-            to the format expected by the model to be evaluated. This is useful if
-            your model needs to deserialize more complex schema or if your dataset
-            has inputs with keys that differ from what is expected by your chain
-            or agent.
-        data_type: The dataset's data type. This is used to determine determine
-            how to deserialize the reference data and model compatibility.
-    Returns:
-        A dictionary mapping example ids to the model outputs.
-    """
-    wrapped_model = _wrap_in_chain_factory(llm_or_chain_factory)
-    project_name = _get_project_name(project_name, wrapped_model)
-    run_evaluators, examples = _setup_evaluation(
-        wrapped_model, examples, evaluation, data_type
-    )
-    examples = _validate_example_inputs(examples, wrapped_model, input_mapper)
-    results: Dict[str, dict] = {}
-
-    async def process_example(
-        example: Example, callbacks: List[BaseCallbackHandler], job_state: dict
-    ) -> None:
-        """Process a single example."""
-        result = await _arun_llm_or_chain(
-            example,
-            wrapped_model,
-            tags=tags,
-            callbacks=callbacks,
-            input_mapper=input_mapper,
-=======
         logger.warning(
             f"{chain_or_llm} failed for example {example.id} "
             f"with inputs {example.inputs}"
             f"\n{repr(e)}"
->>>>>>> 09486ed1
         )
         result = {"Error": repr(e)}
     return result
