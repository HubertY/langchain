--- conflicted
+++ resolved
@@ -19,7 +19,6 @@
 from typing import Any
 
 from langchain.tools.base import BaseTool, StructuredTool, Tool, tool
-<<<<<<< HEAD
 from langchain.tools.bing_search.tool import BingSearchResults, BingSearchRun
 from langchain.tools.brave_search.tool import BraveSearch
 from langchain.tools.cogniswitch.tool import CogniswitchAnswerTool, CogniswitchStoreTool
@@ -123,7 +122,6 @@
 from langchain.tools.wolfram_alpha.tool import WolframAlphaQueryRun
 from langchain.tools.youtube.search import YouTubeSearchTool
 from langchain.tools.zapier.tool import ZapierNLAListActions, ZapierNLARunAction
-=======
 
 # Used for internal purposes
 _DEPRECATED_TOOLS = {"PythonAstREPLTool", "PythonREPLTool"}
@@ -991,8 +989,6 @@
     else:
         raise AttributeError(f"Could not find: {name}")
 
->>>>>>> b4312aac
-
 __all__ = [
     "AINAppOps",
     "AINOwnerOps",
